import { NestFactory } from "@nestjs/core";
import { ValidationPipe } from "@nestjs/common";
import { ConfigService } from "@nestjs/config";
import { AppModule } from "./app.module";
import { HttpExceptionFilter } from "./common/filters/http-exception.filter";
import { ResponseInterceptor } from "./common/interceptors/response.interceptor";
import { WINSTON_MODULE_NEST_PROVIDER } from "nest-winston";

async function bootstrap() {
  const app = await NestFactory.create(AppModule);

  const configService = app.get(ConfigService);
  const logger = app.get(WINSTON_MODULE_NEST_PROVIDER);

  app.useLogger(logger);

  // Global validation pipe
  app.useGlobalPipes(
    new ValidationPipe({
      whitelist: true,
      forbidNonWhitelisted: true,
      transform: true,
      transformOptions: {
        enableImplicitConversion: true,
      },
    })
  );

  // Global exception filter
  app.useGlobalFilters(new HttpExceptionFilter(logger));

  // Global response interceptor
  app.useGlobalInterceptors(new ResponseInterceptor());

  // CORS
  app.enableCors({
    origin: [configService.get("FRONTEND_URL", "http://localhost:3000")],
    credentials: true,
  });

  // Global prefix
  app.setGlobalPrefix("api/v1");

  const port = configService.get("PORT", 8080);
<<<<<<< HEAD
  await app.listen(port);
=======
  await app.listen(port, '0.0.0.0');

  logger.log(`Application is running on: http://localhost:${port}`);
>>>>>>> 7cb127a7

}
bootstrap();<|MERGE_RESOLUTION|>--- conflicted
+++ resolved
@@ -42,13 +42,8 @@
   app.setGlobalPrefix("api/v1");
 
   const port = configService.get("PORT", 8080);
-<<<<<<< HEAD
   await app.listen(port);
-=======
-  await app.listen(port, '0.0.0.0');
 
   logger.log(`Application is running on: http://localhost:${port}`);
->>>>>>> 7cb127a7
-
 }
 bootstrap();